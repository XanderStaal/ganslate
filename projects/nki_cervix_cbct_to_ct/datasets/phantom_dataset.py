import random
from dataclasses import dataclass, field
from datetime import date
from pathlib import Path
# Config imports
from typing import Dict, List, Tuple

import midaGAN
import numpy as np
import torch
from midaGAN import configs
from midaGAN.data.utils.fov_truncate import truncate_CBCT_based_on_fov
from midaGAN.data.utils.normalization import (min_max_denormalize, min_max_normalize)
from midaGAN.data.utils.ops import pad
from midaGAN.data.utils.registration_methods import (register_CT_to_CBCT,
                                                     truncate_CT_to_scope_of_CBCT)
from midaGAN.data.utils.stochastic_focal_patching import \
    StochasticFocalPatchSampler
from midaGAN.utils import sitk_utils
from midaGAN.utils.io import load_json, make_dataset_of_directories
from omegaconf import MISSING
from torch.utils.data import Dataset

DEBUG = False

import logging

logger = logging.getLogger(__name__)

EXTENSIONS = ['.nrrd']

# --------------------------- VALIDATION DATASET ---------------------------------------------
# --------------------------------------------------------------------------------------------


@dataclass
class ElektaPhantomDatasetConfig(configs.base.BaseDatasetConfig):
    name: str = "ElektaPhantomDataset"
    hounsfield_units_range: Tuple[int, int] = field(
<<<<<<< HEAD
        default_factory=lambda: (-1000, 2000))  #TODO: what should be the default range
=======
        default_factory=lambda: (-1000, 2000))
>>>>>>> 84b98dab
    insert_values: Dict[str, int] = field(
        default_factory=lambda: {
            "Air": -1000,
            "LDPE": -100,
            "Polystyrene": -35,
            "Acrylic": 120,
            "Delrin": 340,
            "Teflon": 950,
            "plate": 0
        })


class ElektaPhantomDataset(Dataset):

    def __init__(self, conf):
        self.root_path = Path(conf[conf.mode].dataset.root).resolve()
        self.insert_values = conf[conf.mode].dataset.insert_values
        self.paths = {}

        for folder in self.root_path.iterdir():
            self.paths[folder] = {}

            for fn in folder.glob("*.nrrd"):
                self.paths[folder][fn.stem] = fn

            assert "CT" in self.paths[folder], \
                "CT.nrrd must be present to use the elekta phantom dataset"

            assert set(self.insert_values.keys()) == set([k for k in self.paths[folder].keys() if k != "CT"]), \
                "Masks for keys defined in 'insert_values' not found"

        self.num_datapoints = len(self.paths)

        # Min and max HU values for clipping and normalization
        self.hu_min, self.hu_max = conf.val.dataset.hounsfield_units_range

    def __getitem__(self, index):
        phantom_index = list(self.paths)[index]

        phantom_dict = self.paths[phantom_index]

        phantom_path = phantom_dict["CT"]
        mask_paths = {k: v for k, v in phantom_dict.items() if k != "CT"}

        # load nrrd as SimpleITK objects
        phantom = sitk_utils.load(phantom_path)

        insert_masks = {}
        for label, mask_path in mask_paths.items():
            insert_masks[label] = sitk_utils.load(mask_path)

        metadata = {
            'path': str(phantom_path),
            'size': phantom.GetSize(),
            'origin': phantom.GetOrigin(),
            'spacing': phantom.GetSpacing(),
            'direction': phantom.GetDirection(),
            'dtype': sitk_utils.get_npy_dtype(phantom)
        }

        phantom = sitk_utils.get_npy(phantom)
        insert_masks = {k: sitk_utils.get_npy(v) for k, v in insert_masks.items()}

<<<<<<< HEAD
        # Limit phantom to z where plate for Image Quality assessment is present
        z_range = np.nonzero(insert_masks["plate"])[0]
        z_min, z_max = z_range.min(), z_range.max()

=======
>>>>>>> 84b98dab
        target_phantom = np.full(phantom.shape, self.hu_min, dtype=phantom.dtype)
        for label, mask in insert_masks.items():
            target_phantom = np.where(mask, self.insert_values[label], target_phantom)

        phantom = torch.tensor(phantom)
        target_phantom = torch.tensor(target_phantom)
        insert_masks = {k: torch.tensor(v) for k, v in insert_masks.items()}

        # Limits the lowest and highest HU unit
        phantom = torch.clamp(phantom, self.hu_min, self.hu_max)
        target_phantom = torch.clamp(target_phantom, self.hu_min, self.hu_max)

        # Normalize Hounsfield units to range [-1,1]
        phantom = min_max_normalize(phantom, self.hu_min, self.hu_max)
        target_phantom = min_max_normalize(target_phantom, self.hu_min, self.hu_max)

        # Add channel dimension (1 = grayscale)
        phantom = phantom.unsqueeze(0)
        target_phantom = target_phantom.unsqueeze(0)
        insert_masks = {k: v.unsqueeze(0) for k, v in insert_masks.items()}

        return {"A": phantom, "B": target_phantom, "masks": insert_masks, "metadata": metadata}

    def denormalize(self, tensor):
        """Allows the Tester and Validator to calculate the metrics in
        the original range of values.
        """
        tensor = min_max_denormalize(tensor.clone(), self.hu_min, self.hu_max)

        # Offset tensor with hu_min to get CT number from HU
        # Useful for things like PSNR calculations
        return tensor - self.hu_min

    def save(self, tensor, save_dir, metadata=None):
        tensor = tensor.squeeze().cpu()
        tensor = min_max_denormalize(tensor.clone(), self.hu_min, self.hu_max)

        if metadata:
            sitk_image = sitk_utils.tensor_to_sitk_image(tensor, metadata['origin'],
                                                         metadata['spacing'], metadata['direction'],
                                                         metadata['dtype'])
            datapoint_path = Path(str(metadata['path']))
            save_path = datapoint_path.relative_to(self.root_path)

        else:
            sitk_image = sitk_utils.tensor_to_sitk_image(tensor)
            save_path = f'image_{date.today().strftime("%b-%d-%Y")}.nrrd'
        # Dataset used has a directory per each datapoint,
        # the name of each datapoint's dir is used to save the output
        save_path = Path(save_dir) / save_path
        save_path.parent.mkdir(exist_ok=True, parents=True)
        sitk_utils.write(sitk_image, save_path)

    def __len__(self):
        return self.num_datapoints<|MERGE_RESOLUTION|>--- conflicted
+++ resolved
@@ -37,11 +37,7 @@
 class ElektaPhantomDatasetConfig(configs.base.BaseDatasetConfig):
     name: str = "ElektaPhantomDataset"
     hounsfield_units_range: Tuple[int, int] = field(
-<<<<<<< HEAD
-        default_factory=lambda: (-1000, 2000))  #TODO: what should be the default range
-=======
         default_factory=lambda: (-1000, 2000))
->>>>>>> 84b98dab
     insert_values: Dict[str, int] = field(
         default_factory=lambda: {
             "Air": -1000,
@@ -105,13 +101,6 @@
         phantom = sitk_utils.get_npy(phantom)
         insert_masks = {k: sitk_utils.get_npy(v) for k, v in insert_masks.items()}
 
-<<<<<<< HEAD
-        # Limit phantom to z where plate for Image Quality assessment is present
-        z_range = np.nonzero(insert_masks["plate"])[0]
-        z_min, z_max = z_range.min(), z_range.max()
-
-=======
->>>>>>> 84b98dab
         target_phantom = np.full(phantom.shape, self.hu_min, dtype=phantom.dtype)
         for label, mask in insert_masks.items():
             target_phantom = np.where(mask, self.insert_values[label], target_phantom)
