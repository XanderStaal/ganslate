import random
from dataclasses import dataclass, field
from datetime import date
from pathlib import Path
# Config imports
from typing import Dict, List, Tuple

import midaGAN
import numpy as np
import torch
from midaGAN import configs
from midaGAN.data.utils.fov_truncate import truncate_CBCT_based_on_fov
from midaGAN.data.utils.normalization import (min_max_denormalize, min_max_normalize)
from midaGAN.data.utils.ops import pad
from midaGAN.data.utils.registration_methods import (register_CT_to_CBCT,
                                                     truncate_CT_to_scope_of_CBCT)
from midaGAN.data.utils.stochastic_focal_patching import \
    StochasticFocalPatchSampler
from midaGAN.utils import sitk_utils
from midaGAN.utils.io import load_json, make_dataset_of_directories
from omegaconf import MISSING
from torch.utils.data import Dataset

DEBUG = False

import logging

logger = logging.getLogger(__name__)

EXTENSIONS = ['.nrrd']

# --------------------------- VALIDATION DATASET ---------------------------------------------
# --------------------------------------------------------------------------------------------


@dataclass
class ElektaPhantomDatasetConfig(configs.base.BaseDatasetConfig):
    name: str = "ElektaPhantomDataset"
<<<<<<< HEAD
    hounsfield_units_range: Tuple[int, int] = field(
        default_factory=lambda: (-1000, 2000))
=======
    hounsfield_units_range: Tuple[int, int] = field(default_factory=lambda: (-1000, 2000))
>>>>>>> 865b1533
    insert_values: Dict[str, int] = field(
        default_factory=lambda: {
            "Air": -1000,
            "LDPE": -100,
            "Polystyrene": -35,
            "Acrylic": 120,
            "Delrin": 340,
            "Teflon": 950,
            "plate": 0
        })


class ElektaPhantomDataset(Dataset):

    def __init__(self, conf):
        self.root_path = Path(conf[conf.mode].dataset.root).resolve()
        self.insert_values = conf[conf.mode].dataset.insert_values
        self.paths = {}

        for folder in self.root_path.iterdir():
            self.paths[folder] = {}

            for fn in folder.glob("*.nrrd"):
                self.paths[folder][fn.stem] = fn

            assert "CT" in self.paths[folder], \
                "CT.nrrd must be present to use the elekta phantom dataset"

            assert set(self.insert_values.keys()) == set([k for k in self.paths[folder].keys() if k != "CT"]), \
                "Masks for keys defined in 'insert_values' not found"

        self.num_datapoints = len(self.paths)

        # Min and max HU values for clipping and normalization
        self.hu_min, self.hu_max = conf.val.dataset.hounsfield_units_range

    def __getitem__(self, index):
        phantom_index = list(self.paths)[index]

        phantom_dict = self.paths[phantom_index]

        phantom_path = phantom_dict["CT"]
        mask_paths = {k: v for k, v in phantom_dict.items() if k != "CT"}

        # load nrrd as SimpleITK objects
        phantom = sitk_utils.load(phantom_path)

        insert_masks = {}
        for label, mask_path in mask_paths.items():
            insert_masks[label] = sitk_utils.load(mask_path)

        metadata = {
            'path': str(phantom_path),
            'size': phantom.GetSize(),
            'origin': phantom.GetOrigin(),
            'spacing': phantom.GetSpacing(),
            'direction': phantom.GetDirection(),
            'dtype': sitk_utils.get_npy_dtype(phantom)
        }

        phantom = sitk_utils.get_npy(phantom)
        insert_masks = {k: sitk_utils.get_npy(v) for k, v in insert_masks.items()}

        target_phantom = np.full(phantom.shape, self.hu_min, dtype=phantom.dtype)
        for label, mask in insert_masks.items():
            target_phantom = np.where(mask, self.insert_values[label], target_phantom)

        phantom = torch.tensor(phantom)
        target_phantom = torch.tensor(target_phantom)
        insert_masks = {k: torch.tensor(v) for k, v in insert_masks.items()}

        # Limits the lowest and highest HU unit
        phantom = torch.clamp(phantom, self.hu_min, self.hu_max)
        target_phantom = torch.clamp(target_phantom, self.hu_min, self.hu_max)

        # Normalize Hounsfield units to range [-1,1]
        phantom = min_max_normalize(phantom, self.hu_min, self.hu_max)
        target_phantom = min_max_normalize(target_phantom, self.hu_min, self.hu_max)

        # Add channel dimension (1 = grayscale)
        phantom = phantom.unsqueeze(0)
        target_phantom = target_phantom.unsqueeze(0)
        insert_masks = {k: v.unsqueeze(0) for k, v in insert_masks.items()}

        return {"A": phantom, "B": target_phantom, "masks": insert_masks, "metadata": metadata}

    def denormalize(self, tensor):
        """Allows the Tester and Validator to calculate the metrics in
        the original range of values.
        """
        tensor = min_max_denormalize(tensor.clone(), self.hu_min, self.hu_max)

        # Offset tensor with hu_min to get CT number from HU
        # Useful for things like PSNR calculations
        return tensor - self.hu_min

    def save(self, tensor, save_dir, metadata=None):
        tensor = tensor.squeeze().cpu()
        tensor = min_max_denormalize(tensor.clone(), self.hu_min, self.hu_max)

        if metadata:
            sitk_image = sitk_utils.tensor_to_sitk_image(tensor, metadata['origin'],
                                                         metadata['spacing'], metadata['direction'],
                                                         metadata['dtype'])
            datapoint_path = Path(str(metadata['path']))
            save_path = datapoint_path.relative_to(self.root_path)

        else:
            sitk_image = sitk_utils.tensor_to_sitk_image(tensor)
            save_path = f'image_{date.today().strftime("%b-%d-%Y")}.nrrd'
        # Dataset used has a directory per each datapoint,
        # the name of each datapoint's dir is used to save the output
        save_path = Path(save_dir) / save_path
        save_path.parent.mkdir(exist_ok=True, parents=True)
        sitk_utils.write(sitk_image, save_path)

    def __len__(self):
        return self.num_datapoints<|MERGE_RESOLUTION|>--- conflicted
+++ resolved
@@ -36,12 +36,7 @@
 @dataclass
 class ElektaPhantomDatasetConfig(configs.base.BaseDatasetConfig):
     name: str = "ElektaPhantomDataset"
-<<<<<<< HEAD
-    hounsfield_units_range: Tuple[int, int] = field(
-        default_factory=lambda: (-1000, 2000))
-=======
     hounsfield_units_range: Tuple[int, int] = field(default_factory=lambda: (-1000, 2000))
->>>>>>> 865b1533
     insert_values: Dict[str, int] = field(
         default_factory=lambda: {
             "Air": -1000,
