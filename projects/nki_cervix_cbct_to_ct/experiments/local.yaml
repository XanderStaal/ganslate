project_dir: "./projects/nki_cervix_cbct_to_ct/datasets"

train:
    cuda: True
    n_iters: 20
    n_iters_decay: 0
    batch_size: 1
    output_dir: "./checkpoints/test/"

    logging:
        freq: 1
        wandb:
            project: "NKI_CBCT_CT"
            image_filter: [0.289 ,0.40]

    checkpointing:
        freq: 10000

    dataset: 
        name: "CBCTtoCTDataset"
        root: /repos/Maastro/nki_cervix/train
        num_workers: 4
        patch_size: [8, 128, 128]
        enable_masking: True
      
    gan:  
        name: "PiCycleGAN"

        generator:
            name: Vnet3D
            in_channels: 1
            use_memory_saving: False
            use_inverse: True
            is_separable: False
            down_blocks: [2, 2, 3]
            up_blocks: [3, 3, 3]

        discriminator:
            name: "PatchGAN3D"
            n_layers: 2
            in_channels: 1
            kernel_size: [2, 4, 4]

        optimizer:
            lambda_A: 25.0
            lambda_B: 25.0
            lambda_identity: 0.0
            lambda_inverse: 0.0
            proportion_ssim: 0.84
            lr_D: 0.0002
            lr_G: 0.0004


    metrics: 
        output_distributions_D: True
        ssim: True
    
val:
    freq: 2
<<<<<<< HEAD
    datasets: 
    -   name: CBCTtoCTValDataset
        root: /repos/Maastro/nki_cervix/valid
        
    -   name: ElektaPhantomDataset
        root: /repos/Maastro/nki_cervix/phantom

=======
    dataset: 
        name: ElektaPhantomDataset
        root: /repos/Maastro/nki_cervix/phantom
>>>>>>> 8dfe6c6c
    sliding_window:
        window_size: "${train.dataset.patch_size}"

# test:
#     #load_iter: 1
#     dataset: "${val.dataset}"
#     sliding_window: "${val.sliding_window}"
<|MERGE_RESOLUTION|>--- conflicted
+++ resolved
@@ -57,19 +57,9 @@
     
 val:
     freq: 2
-<<<<<<< HEAD
-    datasets: 
-    -   name: CBCTtoCTValDataset
-        root: /repos/Maastro/nki_cervix/valid
-        
-    -   name: ElektaPhantomDataset
-        root: /repos/Maastro/nki_cervix/phantom
-
-=======
     dataset: 
         name: ElektaPhantomDataset
         root: /repos/Maastro/nki_cervix/phantom
->>>>>>> 8dfe6c6c
     sliding_window:
         window_size: "${train.dataset.patch_size}"
 
