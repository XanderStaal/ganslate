--- conflicted
+++ resolved
@@ -283,7 +283,6 @@
     def save(self, tensor, metadata, output_dir):
         tensor = tensor.squeeze().cpu()
         tensor = min_max_denormalize(tensor, self.hu_min, self.hu_max)
-<<<<<<< HEAD
 
         masking_value = torch.tensor(-1024, dtype=torch.float)
 
@@ -303,18 +302,6 @@
         else:
             full_tensor = tensor
 
-=======
-        
-        full_tensor = torch.full((metadata['size'][2], metadata['size'][1], metadata['size'][0]), -1024, dtype=tensor.dtype)
-
-        if 'mask' in metadata:
-            tensor = torch.where(torch.tensor(metadata['mask']), tensor, -1024)
-
-        if 'bounds' in metadata:
-            bounds = metadata['bounds']
-            full_tensor[bounds[0][0]: bounds[0][1], bounds[1][0]: bounds[1][1], bounds[2][0]: bounds[2][1]] = tensor
-
->>>>>>> e12b23b0
         sitk_image = sitk_utils.tensor_to_sitk_image(full_tensor, metadata['origin'], metadata['spacing'], metadata['direction'], metadata['dtype'])
 
         # Dataset used has a directory per each datapoint, the name of each datapoint's dir is used to save the output
@@ -499,180 +486,7 @@
 
         save_path.parent.mkdir(exist_ok=True, parents=True)
 
-<<<<<<< HEAD
         sitk_utils.write(sitk_image, save_path)
-
-=======
-# --------------------------- EVALUATION DATASET ---------------------------------------------
-# --------------------------------------------------------------------------------------------
-
-@dataclass
-class CBCTtoCTEvalDatasetConfig(BaseDatasetConfig):
-    name:                    str = "CBCTtoCTEvalDataset"
-    hounsfield_units_range:  Tuple[int, int] = field(default_factory=lambda: (-1024, 2048)) #TODO: what should be the default range
-    enable_masking:          bool = False
-    enable_bounding:         bool = False
-    cbct_mask_threshold:        int = -700    
-    ct_mask_threshold:          int = -300
-
-
-class CBCTtoCTEvalDataset(Dataset):
-    def __init__(self, conf):
-        # self.paths = make_dataset_of_directories(conf.dataset.root, EXTENSIONS)
-        self.root_path = Path(conf.dataset.root).resolve()
-        
-        self.paths = {}
-
-        for patient in self.root_path.iterdir():
-
-            # Sorted list of files is returned, pick the first CBCT volume.
-            first_CBCT = make_recursive_dataset_of_files(patient / "CBCT", EXTENSIONS)[0]
-            CT_nrrds = make_recursive_dataset_of_files(patient / "CT", EXTENSIONS)
-            planning_CT = sorted([path for path in CT_nrrds if path.stem == "CT"])[0]
-
-            self.paths[patient] = {
-                "CT": planning_CT,
-                "CBCT": first_CBCT
-            }
-
-
-        self.num_datapoints = len(self.paths)
-        # Min and max HU values for clipping and normalization
-        self.hu_min, self.hu_max = conf.dataset.hounsfield_units_range
-
-        self.apply_mask = conf.dataset.enable_masking
-        self.apply_bound = conf.dataset.enable_bounding
-        self.cbct_mask_threshold = conf.dataset.cbct_mask_threshold
-        self.ct_mask_threshold = conf.dataset.ct_mask_threshold
-
-
-    def __getitem__(self, index):
-        patient_index = list(self.paths)[index]
-
-        patient_dict = self.paths[patient_index]
-
-        planning_CT = patient_dict["CT"]
-        first_CBCT = patient_dict["CBCT"]
-
-        # load nrrd as SimpleITK objects
-        CT = sitk_utils.load(planning_CT)
-        CBCT = sitk_utils.load(first_CBCT)
-
-        CBCT = CBCT - 1024
-
-        CBCT = truncate_CBCT_based_on_fov(CBCT)
-        
- 
-        metadata_CBCT = {
-            'path':   str(first_CBCT), 
-            'size':   CBCT.GetSize(),
-            'origin': CBCT.GetOrigin(), 
-            'spacing': CBCT.GetSpacing(), 
-            'direction': CBCT.GetDirection(),
-            'dtype': sitk_utils.get_npy_dtype(CBCT)
-            }
-
-        metadata_CT = {
-            'path':   str(planning_CT), 
-            'size':   CT.GetSize(),
-            'origin': CT.GetOrigin(), 
-            'spacing': CT.GetSpacing(), 
-            'direction': CT.GetDirection(),
-            'dtype': sitk_utils.get_npy_dtype(CT)
-            }
-
-
-        CBCT = sitk_utils.get_npy(CBCT)
-        CT = sitk_utils.get_npy(CT)
-        
-
-        if self.apply_mask or self.apply_bound:
-
-            body_mask, ((z_max, z_min), \
-            (y_max, y_min), (x_max, x_min)) = get_body_mask_and_bound(CBCT, self.cbct_mask_threshold)
-        
-            # Apply mask to the image array 
-            if self.apply_mask:
-                CBCT = np.where(body_mask, CBCT, -1024)
-                metadata_CBCT.update({'mask': 
-                                        body_mask})
-     
-            # Index the array within the bounds and return cropped array
-            if self.apply_bound:
-                CBCT = CBCT[z_max:z_min, y_max: y_min, x_max: x_min]
-                metadata_CBCT.update({'bounds': 
-                                        ((z_max, z_min), (y_max, y_min), (x_max, x_min))})
-     
-
-            body_mask, ((z_max, z_min), \
-            (y_max, y_min), (x_max, x_min)) = get_body_mask_and_bound(CT, self.ct_mask_threshold)
-        
-            # Apply mask to the image array 
-            if self.apply_mask:
-                CT = np.where(body_mask, CT, -1024)
-                metadata_CT.update({'mask': 
-                                        body_mask})
-
-            # Index the array within the bounds and return cropped array
-            if self.apply_bound:
-                CT = CT[z_max:z_min, y_max: y_min, x_max: x_min]
-                metadata_CT.update({'bounds': 
-                                        ((z_max, z_min), (y_max, y_min), (x_max, x_min))})
-
-
-        CT = torch.tensor(CT)
-        CBCT = torch.tensor(CBCT)
-
-        # Limits the lowest and highest HU unit
-        CT = torch.clamp(CT, self.hu_min, self.hu_max)
-        CBCT = torch.clamp(CBCT, self.hu_min, self.hu_max)
-        # Normalize Hounsfield units to range [-1,1]
-        CT = min_max_normalize(CT, self.hu_min, self.hu_max)
-        CBCT = min_max_normalize(CBCT, self.hu_min, self.hu_max)
-        # Add channel dimension (1 = grayscale)
-        CT = CT.unsqueeze(0)
-        CBCT = CBCT.unsqueeze(0)
-
-        return {
-            "A": CBCT, 
-            "B": CT,
-            "metadata_A": metadata_CBCT,
-            "metadata_B": metadata_CT
-        }
-
-
-    def save(self, tensor, metadata, output_dir):
-        tensor = tensor.squeeze()
-        tensor = min_max_denormalize(tensor, self.hu_min, self.hu_max)
-        
-        if 'mask' in metadata or 'bounds' in metadata:
-            full_tensor = torch.full((metadata['size'][2], metadata['size'][1], metadata['size'][0]), -1024, dtype=tensor.dtype)
-
-            if 'mask' in metadata:
-                tensor = torch.where(torch.tensor(metadata['mask']), tensor, -1024)
-
-            if 'bounds' in metadata:
-                bounds = metadata['bounds']
-                full_tensor[bounds[0][0]: bounds[0][1], bounds[1][0]: bounds[1][1], bounds[2][0]: bounds[2][1]] = tensor
-        else:
-            print("Using full tensor ...")
-            full_tensor = tensor
-
-        sitk_image = sitk_utils.tensor_to_sitk_image(full_tensor, metadata['origin'], metadata['spacing'], metadata['direction'], metadata['dtype'])
-
-        # Dataset used has a directory per each datapoint, the name of each datapoint's dir is used to save the output
-        datapoint_path = Path(str(metadata['path']))
-
-        save_path = datapoint_path.relative_to(self.root_path)
-
-        save_path = Path(output_dir) / save_path
-
-        save_path.parent.mkdir(exist_ok=True, parents=True)
-
-        sitk_utils.write(sitk_image, save_path)
-
->>>>>>> e12b23b0
-
 
     def __len__(self):
         return self.num_datapoints