--- conflicted
+++ resolved
@@ -120,11 +120,7 @@
 
 	    # limit CT so that it only contains part of the body shown in CBCT
         CT_truncated = truncate_CT_to_scope_of_CBCT(CT, CBCT)
-<<<<<<< HEAD
-=======
-
-
->>>>>>> 3ebfbb11
+
         if sitk_utils.is_volume_smaller_than(CT_truncated, self.patch_size) and not self.pad:
             logger.info("Post-registration truncated CT is smaller than the defined patch size. Passing the whole CT volume.")
             del CT_truncated
