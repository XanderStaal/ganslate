--- conflicted
+++ resolved
@@ -4,14 +4,7 @@
 from midaGAN.configs import base, evaluation
 
 
-
 @dataclass
-<<<<<<< HEAD
-class InferenceConfig:
-    batch_size: int
-    sliding_window: Optional[SlidingWindowConfig] = None
-=======
 class InferenceConfig(base.BaseEngineConfig):
     sliding_window: Optional[evaluation.SlidingWindowConfig] = None
-    checkpointing: base.CheckpointingConfig = base.CheckpointingConfig()
->>>>>>> fd24ccbd
+    checkpointing: base.CheckpointingConfig = base.CheckpointingConfig()