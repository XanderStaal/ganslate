from typing import Tuple, Optional, Dict, Any
from dataclasses import dataclass, field
from omegaconf import MISSING
from midaGAN.conf.base_configs import *
from midaGAN.conf.common_configs import *

from midaGAN.conf.eval_config import *



@dataclass
class ImageFilterConfig:  # Filtering for images uploaded to wandb to show windowing
    min: float = -1
    max: float = 1

@dataclass
class LoggingConfig:
    #experiment_name:  str = now() # Name of the experiment. [Default: current date and time] 
    checkpoint_dir:  str = "./checkpoints/" + "nesto" # TODO: make it datatime. make sure it work in distributed mode
    log_freq:        int = 50
    checkpoint_freq: int = 2000
    tensorboard:     bool = False
    wandb:           Optional[WandbConfig] = None

    
@dataclass
class LoadCheckpointConfig:
    iter:             str = MISSING  # Which iteration's checkpoint to load. 
    count_start_iter: int = 1  # Continue the count of epochs from this value. [Default: 1] # TODO: make training not need this by loading the epoch from the checkpoint (?)
    reset_optimizers: bool = False  # If true, the checkpoint optimizer state_dict won't be loaded and optimizers will start from scratch.


@dataclass
class TrainMetricConfig:
    output_distributions_D:  bool = False
    ssim:                  bool = False


@dataclass
class TrainConfig(BaseConfig):
    is_train:        bool = True

    # TODO: add git hash? will help when re-running or inferencing old runs
    n_iters:         int = MISSING  # Number of iters without linear decay of learning rates. [Default: 200]
    n_iters_decay:   int = MISSING  # Number of last iters in which the learning rates are linearly decayed. [Default: 50]

    logging:         LoggingConfig = LoggingConfig()
    load_checkpoint: Optional[LoadCheckpointConfig] = None
<<<<<<< HEAD
    seed:            Optional[int] = None  # Seed for reproducibility
=======
    seed:            Optional[int] = None  # Seed for reproducibility
    metrics:         TrainMetricConfig = TrainMetricConfig() # Metrics to log while training! 

    # Separate evaluation config that will be run with a full-volume dataloader. 
    # Can be used for intermittent SSIM, dose calcs etc
    evaluation:            Optional[EvalConfig] = None
>>>>>>> 4e1ff3b5
<|MERGE_RESOLUTION|>--- conflicted
+++ resolved
@@ -6,6 +6,11 @@
 
 from midaGAN.conf.eval_config import *
 
+
+@dataclass
+class LossMaskingConfig:
+    masking_value:   float = -1
+    operator:        str = "eq"
 
 
 @dataclass
@@ -46,13 +51,9 @@
 
     logging:         LoggingConfig = LoggingConfig()
     load_checkpoint: Optional[LoadCheckpointConfig] = None
-<<<<<<< HEAD
-    seed:            Optional[int] = None  # Seed for reproducibility
-=======
     seed:            Optional[int] = None  # Seed for reproducibility
     metrics:         TrainMetricConfig = TrainMetricConfig() # Metrics to log while training! 
 
     # Separate evaluation config that will be run with a full-volume dataloader. 
     # Can be used for intermittent SSIM, dose calcs etc
-    evaluation:            Optional[EvalConfig] = None
->>>>>>> 4e1ff3b5
+    evaluation:            Optional[EvalConfig] = None