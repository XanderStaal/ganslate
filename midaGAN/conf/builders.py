from pathlib import Path
from omegaconf import OmegaConf
from midaGAN.conf import init_config, InferenceConfig, EvalConfig, init_dataclass
import logging

logger = logging.getLogger(__name__)

def build_training_conf():
    cli = OmegaConf.from_cli()
    conf = init_config(cli.pop("config"))
    return OmegaConf.merge(conf, cli)

def build_inference_conf():
    # Load the inference configuration
    cli = OmegaConf.from_cli()
    conf = OmegaConf.load(cli.pop("config"))
    
    # Inference-time defaults
    inference_defaults = get_inference_defaults(conf)

    # Copy the run-specific options that are important for inference
    train_to_inference_options = ["project_dir", "gan", "generator", 
                                  "use_cuda", "mixed_precision", "opt_level"]

    conf = OmegaConf.masked_copy(conf, train_to_inference_options)

    # Merge conf with inference_defaults and then with cli before init
    conf = OmegaConf.merge(conf, inference_defaults, cli)
    return init_config(conf, InferenceConfig)


def build_eval_conf(conf):
    """
    Evaluation conf works slightly differently from other builders.
    It takes the training conf and modifies it to include evaluation parameters.

    #TODO: Make this more elegant but OmegaConf is a pain while overriding.
    """
<<<<<<< HEAD
=======

    if not conf.eval.enable:
        return None

>>>>>>> 451034ff
    eval_defaults = get_eval_defaults(conf)
    eval_conf = OmegaConf.select(conf, "eval")

    train_to_eval_options = ["project_dir", \
                    "use_cuda", "mixed_precision", "opt_level"]

    conf = OmegaConf.masked_copy(conf, train_to_eval_options)
    eval_conf = OmegaConf.merge(eval_conf, conf, eval_defaults)
    
    try:
        dataset = init_dataclass("dataset", OmegaConf.select(eval_conf, "dataset"))
    
    except ValueError as e:
        # If eval dataset not found in the datasets module, 
        # eval mode will be disabled
        logger.warning(e)
        logger.warning("Evaluation mode turned OFF")
        return None

    OmegaConf.update(eval_conf, "dataset", dataset, merge=True)

    eval_conf = OmegaConf.merge(eval_conf, eval_defaults)

    return eval_conf


def get_inference_defaults(conf):
    inference_defaults = f"""
    batch_size: 1
    dataset: 
        shuffle: False

    gan:
        is_train: False
    
    logging:
        checkpoint_dir: {conf.logging.checkpoint_dir}

    """

    return OmegaConf.create(inference_defaults)



def get_eval_defaults(conf):
    if "patch_size" in conf.dataset:
        window_size = conf.dataset.patch_size 
    elif "load_size" in conf.dataset:
        # Type will be auto-inferred later
        window_size = str([1, int(conf.dataset.load_size), int(conf.dataset.load_size)])

    eval_defaults = f"""
    batch_size: 1
    dataset:
        name: {"".join(conf.dataset.name.split("Dataset")) + "EvalDataset"}
        shuffle: True
        root: {conf.dataset.root}
        num_workers: 0
            
    sliding_window:
        window_size: {window_size}
    """

    return OmegaConf.create(eval_defaults)    <|MERGE_RESOLUTION|>--- conflicted
+++ resolved
@@ -36,13 +36,10 @@
 
     #TODO: Make this more elegant but OmegaConf is a pain while overriding.
     """
-<<<<<<< HEAD
-=======
 
     if not conf.eval.enable:
         return None
 
->>>>>>> 451034ff
     eval_defaults = get_eval_defaults(conf)
     eval_conf = OmegaConf.select(conf, "eval")
 
