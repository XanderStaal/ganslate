--- conflicted
+++ resolved
@@ -2,11 +2,7 @@
 from typing import Tuple, Optional, Dict, Any
 from dataclasses import dataclass, field
 from omegaconf import MISSING
-<<<<<<< HEAD
-<<<<<<< HEAD
-from midaGAN.conf.inference_config import *
-=======
->>>>>>> 0a00e1f8
+
 from midaGAN.conf.base_configs import *
 from midaGAN.conf.common_configs import *
 
@@ -18,31 +14,11 @@
 
 @dataclass
 class MetricConfig:
-<<<<<<< HEAD
-    ssim:                       bool = False
-=======
-from midaGAN.conf.base_configs import *
-from midaGAN.conf.common_configs import *
-
-@dataclass
-class LoggingConfig:
-    inference_dir:  str = MISSING  # Path where the inference will store the results
-    tensorboard:     bool = False
-    wandb:           Optional[WandbConfig] = None
-
-@dataclass
-class MetricConfig:
-=======
->>>>>>> 0a00e1f8
     ssim:                       bool = True
     psnr:                       bool = True
     nmse:                       bool = True
     mse:                        bool = True
 
-<<<<<<< HEAD
->>>>>>> e12b23b0ddd49bb52b6c7ca61b1a58a1204be971
-=======
->>>>>>> 0a00e1f8
     hu_accuracy:                bool = False
     dosimetric_calculations:    bool = False
 
@@ -53,20 +29,7 @@
     overlap:     float = 0.25
     mode:        str = 'gaussian' # 'constant' or 'gaussian', https://docs.monai.io/en/latest/inferers.html#monai.inferers.SlidingWindowInferer
 
-<<<<<<< HEAD
-<<<<<<< HEAD
-@dataclass
-class EvalConfig(BaseConfig):
-    enable:          bool = False # Enable eval mode
-    eval_freq:       int = 1 # Every n iterations to run eval
-    metrics:         MetricConfig = MetricConfig()
-    samples:         int = 4 # Number of samples from the data to run evaluation for
-    sliding_window:  Optional[SlidingWindowConfig] = None
-    
-    logging:         Any = None
-    gan:             Optional[BaseGANConfig] = None
-    generator:       Optional[BaseGeneratorConfig] = None
-=======
+
 
 @dataclass
 class EvalConfig:
@@ -78,17 +41,3 @@
     sliding_window:  Optional[SlidingWindowConfig] = None
     logging:         LoggingConfig = LoggingConfig()
     dataset:         BaseDatasetConfig = MISSING
->>>>>>> e12b23b0ddd49bb52b6c7ca61b1a58a1204be971
-=======
-
-@dataclass
-class EvalConfig:
-    is_train:        bool = False # Training mode is False for framework
-    batch_size:      int = 1
-    freq:            int = 1 # Every n iterations to run eval
-    metrics:         MetricConfig = MetricConfig()
-    samples:         int = 4 # Number of samples from the data to run evaluation for
-    sliding_window:  Optional[SlidingWindowConfig] = None
-    logging:         LoggingConfig = LoggingConfig()
-    dataset:         BaseDatasetConfig = MISSING
->>>>>>> 0a00e1f8
