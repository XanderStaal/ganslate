
from typing import Tuple, Optional, Dict, Any
from dataclasses import dataclass, field
from omegaconf import MISSING
from midaGAN.conf.base_configs import *
from midaGAN.conf.common_configs import *

@dataclass
class LoggingConfig:
    inference_dir:  str = MISSING  # Path where the inference will store the results
    tensorboard:     bool = False
    wandb:           Optional[WandbConfig] = None

@dataclass
class MetricConfig:
    ssim:                       bool = True
    psnr:                       bool = True
    nmse:                       bool = True
    mse:                        bool = True

    hu_accuracy:                bool = False
    dosimetric_calculations:    bool = False

@dataclass
class SlidingWindowConfig:
    window_size: Tuple[int] = MISSING
    batch_size:  int = 1
    overlap:     float = 0.25
    mode:        str = 'gaussian' # 'constant' or 'gaussian', https://docs.monai.io/en/latest/inferers.html#monai.inferers.SlidingWindowInferer


@dataclass
<<<<<<< HEAD
class EvalConfig(BaseConfig):
    enable:          bool = False # Enable eval mode
    eval_freq:       int = 1 # Every n iterations to run eval
=======
class EvalConfig:
    is_train:        bool = False # Training mode is False for framework
    batch_size:      int = 1
    freq:            int = 1 # Every n iterations to run eval
>>>>>>> 0a00e1f8
    metrics:         MetricConfig = MetricConfig()
    samples:         int = 4 # Number of samples from the data to run evaluation for
    sliding_window:  Optional[SlidingWindowConfig] = None
    logging:         LoggingConfig = LoggingConfig()
    dataset:         BaseDatasetConfig = MISSING<|MERGE_RESOLUTION|>--- conflicted
+++ resolved
@@ -30,16 +30,10 @@
 
 
 @dataclass
-<<<<<<< HEAD
-class EvalConfig(BaseConfig):
-    enable:          bool = False # Enable eval mode
-    eval_freq:       int = 1 # Every n iterations to run eval
-=======
 class EvalConfig:
     is_train:        bool = False # Training mode is False for framework
     batch_size:      int = 1
     freq:            int = 1 # Every n iterations to run eval
->>>>>>> 0a00e1f8
     metrics:         MetricConfig = MetricConfig()
     samples:         int = 4 # Number of samples from the data to run evaluation for
     sliding_window:  Optional[SlidingWindowConfig] = None
