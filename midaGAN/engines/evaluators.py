--- conflicted
+++ resolved
@@ -97,12 +97,7 @@
                 metrics = {f"{k}_{label}": v \
                     for k,v in self.metricizer.get_metrics(pred, target, mask=mask).items()}
                 mask_metrics.update(metrics)
-<<<<<<< HEAD
-                visuals[label] = 2. * mask - 1
-
-=======
             
->>>>>>> 2a2fdfc2
             visuals.pop("masks")
 
         return mask_metrics
