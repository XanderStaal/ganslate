--- conflicted
+++ resolved
@@ -57,11 +57,6 @@
 
         # Metrics on input
         compute_over_input = getattr(self.conf[self.conf.mode].metrics, "compute_over_input", False)
-<<<<<<< HEAD
-        
-=======
-
->>>>>>> f1c30626
         # Denormalize the data if dataset has `denormalize` method defined.
         denormalize = getattr(self.current_data_loader.dataset, "denormalize", False)
         if denormalize:
