from omegaconf import OmegaConf
import wandb


class WandbTracker:

    def __init__(self, conf):
        project = conf.logging.wandb.project
        entity = conf.logging.wandb.entity

        config_dict = OmegaConf.to_container(conf, resolve=True)

        wandb.init(project=project, entity=entity, config=config_dict)


        if conf.logging.wandb.run: 
            wandb.run.name = conf.logging.wandb.run

        self.image_filter = None

        if conf.logging.wandb.image_filter:
            self.image_filter = [conf.logging.wandb.image_filter.min,
                        conf.logging.wandb.image_filter.max]

    def log_iter(self, iter_idx, learning_rates, losses, visuals, metrics, mode='train'):
        """"""
        mode = mode.capitalize()
        log_dict = {}

        # Learning rates
        if learning_rates:
            log_dict['lr_G'] = learning_rates['lr_G']
            log_dict['lr_D'] = learning_rates['lr_D']

        # Losses
        for name, loss in losses.items():
            log_dict[f"loss_{name}"] = loss

        # Metrics
        for name, metric in metrics.items():
            log_dict[f"{mode} {name}"] = metric

        log_dict[f"{mode} Images"] = self.create_wandb_images(visuals)

        if self.image_filter:
<<<<<<< HEAD
            image = image.clamp(*self.image_filter)
            image = (image - self.image_filter[0])/ self.image_filter[1] - self.image_filter[0]
            log_dict[f"{name}_filtered"] = [wandb.Image(image.cpu().detach().numpy())]

        if batch:
            log_dict["batch"] = batch

        wandb.log(log_dict)
=======
            log_dict[f"{mode} Windowed Images"] = self.create_wandb_images(
                visuals, image_threshold=self.image_filter)

        wandb.log(log_dict, step=iter_idx)

    def create_wandb_images(self, visuals, image_threshold=None):
        """
        Create wandb images from visuals
        """
        # Check if visuals is a list of images and create a list of wandb.Image's
        if isinstance(visuals, list):
            wandb_images = []
            for idx, visual in enumerate(visuals):
                # Add sample index to visual name to identify it.
                if image_threshold is not None:
                    visual['name'] = f"Sample: {idx} {visual['name']}"

                wandb_images.append(self._wandb_image_from_visual(visual))
            return wandb_images

        # If visual is an image then a single wandb.Image is created
        return self._wandb_image_from_visual(visuals)

    def _wandb_image_from_visual(self, visual, image_threshold=None):
        """
        Wandb Image Reference:
        https://docs.wandb.ai/library/log#images-and-overlays
        """
        name, image = visual['name'], visual['image']
        # CxHxW -> HxWxC
        image = image.permute(1, 2, 0)

        # Check if a threshold is defined while creating the wandb image.
        if image_threshold:
            image = image.clamp(image_threshold[0], image_threshold[1])
            image = (image - image_threshold[0]) / image_threshold[1] - image_threshold[0]

        return wandb.Image(image.cpu().detach().numpy(), caption=name)
>>>>>>> e1d72188
<|MERGE_RESOLUTION|>--- conflicted
+++ resolved
@@ -12,15 +12,15 @@
 
         wandb.init(project=project, entity=entity, config=config_dict)
 
-
-        if conf.logging.wandb.run: 
+        if conf.logging.wandb.run:
             wandb.run.name = conf.logging.wandb.run
 
         self.image_filter = None
 
         if conf.logging.wandb.image_filter:
-            self.image_filter = [conf.logging.wandb.image_filter.min,
-                        conf.logging.wandb.image_filter.max]
+            self.image_filter = [
+                conf.logging.wandb.image_filter.min, conf.logging.wandb.image_filter.max
+            ]
 
     def log_iter(self, iter_idx, learning_rates, losses, visuals, metrics, mode='train'):
         """"""
@@ -43,16 +43,6 @@
         log_dict[f"{mode} Images"] = self.create_wandb_images(visuals)
 
         if self.image_filter:
-<<<<<<< HEAD
-            image = image.clamp(*self.image_filter)
-            image = (image - self.image_filter[0])/ self.image_filter[1] - self.image_filter[0]
-            log_dict[f"{name}_filtered"] = [wandb.Image(image.cpu().detach().numpy())]
-
-        if batch:
-            log_dict["batch"] = batch
-
-        wandb.log(log_dict)
-=======
             log_dict[f"{mode} Windowed Images"] = self.create_wandb_images(
                 visuals, image_threshold=self.image_filter)
 
@@ -90,5 +80,4 @@
             image = image.clamp(image_threshold[0], image_threshold[1])
             image = (image - image_threshold[0]) / image_threshold[1] - image_threshold[0]
 
-        return wandb.Image(image.cpu().detach().numpy(), caption=name)
->>>>>>> e1d72188
+        return wandb.Image(image.cpu().detach().numpy(), caption=name)