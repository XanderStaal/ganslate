# import midaGAN.nn.losses.ssim as ssim
import numpy as np
from typing import Optional

import numpy as np
from skimage.metrics import peak_signal_noise_ratio, structural_similarity


def get_npy(input):
    """
    Gets numpy array from torch tensor after squeeze op.
    If a mask is provided, a masked array is created.
    """
    input = input.detach().cpu().numpy()
    return input


def create_masked_array(input, mask):
    """
    Create a masked array after applying the respective mask. 
    This mask array will filter values across different operations such as mean
    """
    mask = mask.detach().cpu().numpy()

    mask = mask.astype(np.bool)
    # Masked array needs negated masks as it decides
    # what element to ignore based on True values
    negated_mask = ~mask
    return np.ma.masked_array(input * mask, mask=negated_mask)


# Metrics below are taken from
# https://github.com/facebookresearch/fastMRI/blob/master/fastmri/evaluate.py
# Copyright (c) Facebook, Inc. and its affiliates.
# Added MAE to the list of metrics


def mae(gt: np.ndarray, pred: np.ndarray) -> float:
    """Compute Mean Absolute Error (MAE)"""
    mae_value = np.mean(np.abs(gt - pred))
    return float(mae_value)


def mse(gt: np.ndarray, pred: np.ndarray) -> float:
    """Compute Mean Squared Error (MSE)"""
    mse_value = np.mean((gt - pred)**2)
    return float(mse_value)


def nmse(gt: np.ndarray, pred: np.ndarray) -> float:
    """Compute Normalized Mean Squared Error (NMSE)"""
    nmse_value = np.linalg.norm(gt - pred)**2 / np.linalg.norm(gt)**2
    return float(nmse_value)


def psnr(gt: np.ndarray, pred: np.ndarray) -> float:
    """Compute Peak Signal to Noise Ratio metric (PSNR)"""
    psnr_value = peak_signal_noise_ratio(gt, pred, data_range=gt.max())
    return float(psnr_value)


def ssim(gt: np.ndarray, pred: np.ndarray, maxval: Optional[float] = None) -> float:
    """Compute Structural Similarity Index Metric (SSIM)"""
    maxval = gt.max() if maxval is None else maxval

<<<<<<< HEAD
    ssim = 0
    
    for channel in range(gt.shape[0]):
        # Check for either 2D images with multiple channels or 3D images
        # Format is CxHxW or DxHxW
        if gt.ndim == 3:
            ssim = ssim + structural_similarity(gt[channel], pred[channel], data_range=maxval)
        
        # Check for multi-channel 3D images, if so iterate over the channels and depth dims
        # Format is CxDxHxW
        elif gt.ndim == 4:
            for slice_num in range(gt.shape[1]):
                ssim = ssim + structural_similarity(gt[channel, slice_num], pred[channel, slice_num], data_range=maxval)
=======
    ssim_sum = 0
    size = (gt.shape[0] * gt.shape[1]) if gt.ndim == 4 else gt.shape[0]

    for channel in range(gt.shape[0]):
        # Format is CxHxW or DxHxW
        if gt.ndim == 3:
            ssim_sum = ssim_sum + structural_similarity(
                gt[channel], pred[channel], data_range=maxval)

        # Format is CxDxHxW
        elif gt.ndim == 4:
            for slice_num in range(gt.shape[1]):
                ssim_sum = ssim_sum + structural_similarity(
                    gt[channel, slice_num], pred[channel, slice_num], data_range=maxval)
>>>>>>> 03967167
        else:
            raise NotImplementedError(f"SSIM for {gt.ndim} images not implemented")

    return ssim_sum / size


METRIC_DICT = {"ssim": ssim, "mse": mse, "nmse": nmse, "psnr": psnr, "mae": mae}


class ValTestMetrics:

    def __init__(self, conf):
        self.conf = conf

    def get_metrics(self, batched_input, batched_target, mask=None):
        batched_input, batched_target = get_npy(batched_input), get_npy(batched_target)
        batched_mask = mask

        metrics = {}

        # Iterating over all metrics that need to be computed
        for metric_name, metric_fn in METRIC_DICT.items():
            if getattr(self.conf[self.conf.mode].metrics, metric_name):
                metric_scores = []

                # If batched mask exists then apply the mask to the inputs and targets
                if batched_mask is not None:
                    batched_input = [create_masked_array(input, mask) \
                                            for input, mask in zip(batched_input, batched_mask)]
                    batched_target = [create_masked_array(target, mask) \
                                            for target, mask in zip(batched_target, batched_mask)]

                # Iterate over input and target batches and compute metrics
                for input, target in zip(batched_input, batched_target):
                    metric_scores.append(metric_fn(target, input))

                # Aggregate metrics over a batch
<<<<<<< HEAD
                metrics[metric_name] = np.mean(metric_scores)
=======
                metrics[metric_name] = metric_scores
>>>>>>> 03967167

        return metrics

    def get_cycle_metrics(self, batched_input, batched_target):
        batched_input, batched_target = get_npy(batched_input), get_npy(batched_target)

        metrics = {}
<<<<<<< HEAD
        metrics["cycle_SSIM"] = np.mean([ssim(input, target) \
                                    for input, target in zip(batched_input, batched_target)])
=======
        metrics["cycle_SSIM"] = [ssim(target, input) \
                                    for input, target in zip(batched_input, batched_target)]
>>>>>>> 03967167

        return metrics<|MERGE_RESOLUTION|>--- conflicted
+++ resolved
@@ -63,21 +63,6 @@
     """Compute Structural Similarity Index Metric (SSIM)"""
     maxval = gt.max() if maxval is None else maxval
 
-<<<<<<< HEAD
-    ssim = 0
-    
-    for channel in range(gt.shape[0]):
-        # Check for either 2D images with multiple channels or 3D images
-        # Format is CxHxW or DxHxW
-        if gt.ndim == 3:
-            ssim = ssim + structural_similarity(gt[channel], pred[channel], data_range=maxval)
-        
-        # Check for multi-channel 3D images, if so iterate over the channels and depth dims
-        # Format is CxDxHxW
-        elif gt.ndim == 4:
-            for slice_num in range(gt.shape[1]):
-                ssim = ssim + structural_similarity(gt[channel, slice_num], pred[channel, slice_num], data_range=maxval)
-=======
     ssim_sum = 0
     size = (gt.shape[0] * gt.shape[1]) if gt.ndim == 4 else gt.shape[0]
 
@@ -92,7 +77,6 @@
             for slice_num in range(gt.shape[1]):
                 ssim_sum = ssim_sum + structural_similarity(
                     gt[channel, slice_num], pred[channel, slice_num], data_range=maxval)
->>>>>>> 03967167
         else:
             raise NotImplementedError(f"SSIM for {gt.ndim} images not implemented")
 
@@ -130,11 +114,7 @@
                     metric_scores.append(metric_fn(target, input))
 
                 # Aggregate metrics over a batch
-<<<<<<< HEAD
-                metrics[metric_name] = np.mean(metric_scores)
-=======
                 metrics[metric_name] = metric_scores
->>>>>>> 03967167
 
         return metrics
 
@@ -142,12 +122,7 @@
         batched_input, batched_target = get_npy(batched_input), get_npy(batched_target)
 
         metrics = {}
-<<<<<<< HEAD
-        metrics["cycle_SSIM"] = np.mean([ssim(input, target) \
-                                    for input, target in zip(batched_input, batched_target)])
-=======
         metrics["cycle_SSIM"] = [ssim(target, input) \
                                     for input, target in zip(batched_input, batched_target)]
->>>>>>> 03967167
 
         return metrics