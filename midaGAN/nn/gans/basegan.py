--- conflicted
+++ resolved
@@ -6,13 +6,7 @@
 
 import torch
 from torch.nn.parallel import DistributedDataParallel
-<<<<<<< HEAD
 from apex import amp
-=======
-from torch.cuda.amp import GradScaler
-
-from midaGAN.nn.utils import get_scheduler
->>>>>>> 68b0d379
 from midaGAN.utils import communication
 
 # midaGAN.nn imports
@@ -63,7 +57,6 @@
         self.optimizers = {}
         self.networks = {}
 
-<<<<<<< HEAD
     def init_networks(self, conf):
         for name in self.networks.keys():
             if name.startswith('G'):
@@ -77,9 +70,6 @@
     def init_metrics(self, conf):
         # Intialize training metrics
         self.training_metrics = TrainingMetrics(conf)
-=======
-        self.scaler = GradScaler(enabled=self.conf.mixed_precision)
->>>>>>> 68b0d379
     
     def _specify_device(self):
         if torch.distributed.is_initialized():
@@ -114,14 +104,10 @@
             (2) Converts the networks to mixed precision, if specified
             (3) Loads a checkpoint if continuing training or inferencing            
             (4) Applies parallelization to the model if possible
-<<<<<<< HEAD
         """
         # Initialize Generators and Discriminators
         self.init_networks(conf)
 
-=======
-        """        
->>>>>>> 68b0d379
         if self.is_train:
             # Intialize loss functions (criterions) and optimizers
             self.init_criterions(conf)
@@ -145,16 +131,22 @@
 
         torch.cuda.empty_cache()
 
-    def backward(self, loss, retain_graph=False):
+    def backward(self, loss, optimizer, retain_graph=False, loss_id=0):
         """Run backward pass in a regular or mixed precision mode; called by methods <backward_D_basic> and <backward_G>.
         Parameters:
             loss (loss class) -- loss on which to perform backward pass
+            optimizer (optimizer class) -- mixed precision scales the loss with its optimizer
             retain_graph (bool) -- specify if the backward pass should retain the graph
-        """
-        self.scaler.scale(loss).backward(retain_graph=retain_graph)
-
-    def optimizer_step(self, optimizer):
-        self.scaler.step(self.optimizers[optimizer])
+            loss_id (int) -- when used in conjunction with the `num_losses` argument to amp.initialize, 
+                             enables Amp to use a different loss scale per loss. 
+                             By initializing Amp with `num_losses=1` and setting `loss_id=0` for each loss, 
+                             it will use a global scaler for all losses.
+        """
+        if self.conf.mixed_precision:
+            with amp.scale_loss(loss, optimizer, loss_id) as scaled_loss:
+                scaled_loss.backward(retain_graph=retain_graph)
+        else:
+            loss.backward(retain_graph=retain_graph)
 
     def parallelize_networks(self):
         """Wrap networks in DistributedDataParallel if using a distributed multi-GPU setup. 
@@ -169,10 +161,37 @@
                                                               output_device=self.device,
                                                               broadcast_buffers=False)
             elif self.conf.use_cuda and torch.cuda.device_count() > 0:
-                message = ("Multi-GPU runs must be launched in distributed mode using"
-                           " `torch.distributed.launch`. Alternatively, set CUDA_VISIBE_DEVICES=<GPU_ID>"
-                           " to use a single GPU if multiple are present.")
+                message = ("Multi-GPU runs must be launched in distributed mode using `torch.distributed.launch`."
+                           " Alternatively, set CUDA_VISIBE_DEVICES=<GPU_ID> to use a single GPU if multiple are present.")
                 raise RuntimeError(message)
+
+    def convert_to_mixed_precision(self):
+        """Initializes Nvidia Apex Mixed Precision
+        Parameters:
+            opt_level (str) -- specifies Amp's optimization level. Accepted values are
+                               "O0", "O1", "O2", and "O3". Check Apex documentation.
+            num_losses -- Option to tell Amp in advance how many losses/backward passes you plan to use. 
+                          When used in conjunction with the `loss_id` argument to amp.scale_loss, enables Amp to use 
+                          a different loss scale per loss/backward pass, which can improve stability.
+                          If `num_losses=1`, Amp will still support multiple losses/backward passes, 
+                          but use a single global loss scale for all of them.
+        """
+        opt_level = self.conf.opt_level
+        networks = list(self.networks.values()) # fetch the networks
+
+        # initialize mixed precision on networks and, if training, on optimizers
+        if self.is_train:
+            num_losses = len(self.networks) # each network has its own backward pass
+            optimizers = list(self.optimizers.values())
+            networks, optimizers = amp.initialize(networks, optimizers, 
+                                                  opt_level=opt_level, num_losses=num_losses)
+        else:
+            networks = amp.initialize(networks, opt_level=opt_level)
+
+        # assigns back the returned mixed-precision networks and optimizers
+        self.networks = dict(zip(self.networks, networks))
+        if self.is_train:
+            self.optimizers = dict(zip(self.optimizers, optimizers))
 
     def update_learning_rate(self):
         """Update learning rates for all the networks; called at the end of every iteration"""
@@ -201,7 +220,7 @@
 
         # save apex mixed precision
         if self.conf.mixed_precision:
-            checkpoint['grad_scaler'] = self.scaler.state_dict()
+            checkpoint['amp'] = amp.state_dict()
 
         torch.save(checkpoint, checkpoint_path)
     
@@ -218,15 +237,17 @@
         for name in self.networks.keys():
             self.networks[name].load_state_dict(checkpoint[name])
 
-        # load GradScaler state
+        # load amp state    
+        # TODO: what about opt_level, does it matter if it's different from before?
+        # TODO: what if trained per-loss loss-scale and now using global or vice versa? Just reset it, i.e. ignore the amp state_dict?
         if self.conf.mixed_precision:
-            if "grad_scaler" not in checkpoint:
+            if "amp" not in checkpoint:
                 self.logger.warning("This checkpoint was not trained using mixed precision.") 
             else:
-                self.scaler.load_state_dict(checkpoint['grad_scaler'])
-        else:
-            if "grad_scaler" in checkpoint:
-                self.logger.warning("Loading a model trained with mixed precision while mixed precision is off.")
+                amp.load_state_dict(checkpoint['amp'])
+        else:
+            if "amp" in checkpoint:
+                self.logger.warning("Loading a model trained with mixed precision without having initiliazed mixed precision")  # logger warning
         
         # load optimizers   
         if self.is_train:
